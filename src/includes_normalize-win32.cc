--- conflicted
+++ resolved
@@ -77,7 +77,6 @@
 
   char a_absolute[_MAX_PATH];
   char b_absolute[_MAX_PATH];
-<<<<<<< HEAD
   if (!InternalGetFullPathName(a.AsString().c_str(),
                                sizeof(a_absolute), a_absolute, NULL, err)) {
     return false;
@@ -86,11 +85,7 @@
                                sizeof(b_absolute), b_absolute, NULL, err)) {
     return false;
   }
-=======
-  GetFullPathName(a.AsString().c_str(), sizeof(a_absolute), a_absolute, NULL);
-  GetFullPathName(b.AsString().c_str(), sizeof(b_absolute), b_absolute, NULL);
 #ifdef _MSC_VER
->>>>>>> a8f60842
   char a_drive[_MAX_DIR];
   char b_drive[_MAX_DIR];
   _splitpath(a_absolute, a_drive, NULL, NULL, NULL);
